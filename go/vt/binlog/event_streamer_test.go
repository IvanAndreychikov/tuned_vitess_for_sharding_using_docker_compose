--- conflicted
+++ resolved
@@ -106,13 +106,8 @@
 	evs := &EventStreamer{
 		sendEvent: func(event *pb.StreamEvent) error {
 			switch event.Category {
-<<<<<<< HEAD
-			case "DML":
-				want := `&{DML _table_ [name:"eid" type:INT64  name:"id" type:INT64  name:"name" type:VARBINARY ] [[10 -1 name] [11 18446744073709551615 name]]  1 }`
-=======
 			case pb.StreamEvent_SE_DML:
 				want := `category:SE_DML table_name:"_table_" primary_key_fields:<name:"eid" type:INT64 > primary_key_fields:<name:"id" type:INT64 > primary_key_fields:<name:"name" type:VARBINARY > primary_key_values:<lengths:2 lengths:2 lengths:4 values:"10-1name" > primary_key_values:<lengths:2 lengths:20 lengths:4 values:"1118446744073709551615name" > timestamp:1 `
->>>>>>> 3878fd51
 				got := fmt.Sprintf("%v", event)
 				if got != want {
 					t.Errorf("got \n%s, want \n%s", got, want)
