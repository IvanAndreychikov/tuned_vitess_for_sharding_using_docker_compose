--- conflicted
+++ resolved
@@ -589,34 +589,18 @@
 
 	// SingleDb (legacy)
 	session := NewSafeSession(&vtgatepb.Session{InTransaction: true, SingleDb: true})
-<<<<<<< HEAD
 	_, err = sc.Execute(context.Background(), "query1", nil, rss0, topodatapb.TabletType_MASTER, session, false, nil, false)
-	if err != nil {
-		t.Error(err)
-	}
+	require.NoError(t, err)
 	_, err = sc.Execute(context.Background(), "query1", nil, rss1, topodatapb.TabletType_MASTER, session, false, nil, false)
-=======
-	_, err = sc.Execute(context.Background(), "query1", nil, rss0, topodatapb.TabletType_MASTER, session, false, nil)
-	require.NoError(t, err)
-	_, err = sc.Execute(context.Background(), "query1", nil, rss1, topodatapb.TabletType_MASTER, session, false, nil)
->>>>>>> 69271796
 	if err == nil || !strings.Contains(err.Error(), want) {
 		t.Errorf("Multi DB exec: %v, must contain %s", err, want)
 	}
 
 	// TransactionMode_SINGLE in session
 	session = NewSafeSession(&vtgatepb.Session{InTransaction: true, TransactionMode: vtgatepb.TransactionMode_SINGLE})
-<<<<<<< HEAD
 	_, err = sc.Execute(context.Background(), "query1", nil, rss0, topodatapb.TabletType_MASTER, session, false, nil, false)
-	if err != nil {
-		t.Error(err)
-	}
+	require.NoError(t, err)
 	_, err = sc.Execute(context.Background(), "query1", nil, rss1, topodatapb.TabletType_MASTER, session, false, nil, false)
-=======
-	_, err = sc.Execute(context.Background(), "query1", nil, rss0, topodatapb.TabletType_MASTER, session, false, nil)
-	require.NoError(t, err)
-	_, err = sc.Execute(context.Background(), "query1", nil, rss1, topodatapb.TabletType_MASTER, session, false, nil)
->>>>>>> 69271796
 	if err == nil || !strings.Contains(err.Error(), want) {
 		t.Errorf("Multi DB exec: %v, must contain %s", err, want)
 	}
@@ -624,17 +608,9 @@
 	// TransactionMode_SINGLE in txconn
 	sc.txConn.mode = vtgatepb.TransactionMode_SINGLE
 	session = NewSafeSession(&vtgatepb.Session{InTransaction: true})
-<<<<<<< HEAD
 	_, err = sc.Execute(context.Background(), "query1", nil, rss0, topodatapb.TabletType_MASTER, session, false, nil, false)
-	if err != nil {
-		t.Error(err)
-	}
+	require.NoError(t, err)
 	_, err = sc.Execute(context.Background(), "query1", nil, rss1, topodatapb.TabletType_MASTER, session, false, nil, false)
-=======
-	_, err = sc.Execute(context.Background(), "query1", nil, rss0, topodatapb.TabletType_MASTER, session, false, nil)
-	require.NoError(t, err)
-	_, err = sc.Execute(context.Background(), "query1", nil, rss1, topodatapb.TabletType_MASTER, session, false, nil)
->>>>>>> 69271796
 	if err == nil || !strings.Contains(err.Error(), want) {
 		t.Errorf("Multi DB exec: %v, must contain %s", err, want)
 	}
@@ -642,21 +618,10 @@
 	// TransactionMode_MULTI in txconn. Should not fail.
 	sc.txConn.mode = vtgatepb.TransactionMode_MULTI
 	session = NewSafeSession(&vtgatepb.Session{InTransaction: true})
-<<<<<<< HEAD
 	_, err = sc.Execute(context.Background(), "query1", nil, rss0, topodatapb.TabletType_MASTER, session, false, nil, false)
-	if err != nil {
-		t.Error(err)
-	}
+	require.NoError(t, err)
 	_, err = sc.Execute(context.Background(), "query1", nil, rss1, topodatapb.TabletType_MASTER, session, false, nil, false)
-	if err != nil {
-		t.Error(err)
-	}
-=======
-	_, err = sc.Execute(context.Background(), "query1", nil, rss0, topodatapb.TabletType_MASTER, session, false, nil)
 	require.NoError(t, err)
-	_, err = sc.Execute(context.Background(), "query1", nil, rss1, topodatapb.TabletType_MASTER, session, false, nil)
-	require.NoError(t, err)
->>>>>>> 69271796
 }
 
 func TestAppendResult(t *testing.T) {
