--- conflicted
+++ resolved
@@ -34,123 +34,10 @@
 	TransactionId int64
 }
 
-<<<<<<< HEAD
-// MarshalBson marshals Session into buf.
-func (session *Session) MarshalBson(buf *bytes2.ChunkedWriter, key string) {
-	bson.EncodeOptionalPrefix(buf, bson.Object, key)
-	lenWriter := bson.NewLenWriter(buf)
-
-	bson.EncodeBool(buf, "InTransaction", session.InTransaction)
-	encodeShardSessionsBson(session.ShardSessions, "ShardSessions", buf)
-
-	buf.WriteByte(0)
-	lenWriter.RecordLen()
-}
-
-func (session *Session) String() string {
-	return fmt.Sprintf("InTransaction: %v, ShardSession: %+v", session.InTransaction, session.ShardSessions)
-}
-
 func (shardSession *ShardSession) String() string {
 	return fmt.Sprintf("Keyspace: %v, Shard: %v, TabletType: %v, TransactionId: %v", shardSession.Keyspace, shardSession.Shard, shardSession.TabletType, shardSession.TransactionId)
 }
 
-func encodeShardSessionsBson(shardSessions []*ShardSession, key string, buf *bytes2.ChunkedWriter) {
-	bson.EncodePrefix(buf, bson.Array, key)
-	lenWriter := bson.NewLenWriter(buf)
-	for i, v := range shardSessions {
-		v.MarshalBson(buf, bson.Itoa(i))
-	}
-	buf.WriteByte(0)
-	lenWriter.RecordLen()
-}
-
-// MarshalBson marshals ShardSession into buf.
-func (shardSession *ShardSession) MarshalBson(buf *bytes2.ChunkedWriter, key string) {
-	bson.EncodeOptionalPrefix(buf, bson.Object, key)
-	lenWriter := bson.NewLenWriter(buf)
-
-	bson.EncodeString(buf, "Keyspace", shardSession.Keyspace)
-	bson.EncodeString(buf, "Shard", shardSession.Shard)
-	bson.EncodeString(buf, "TabletType", string(shardSession.TabletType))
-	bson.EncodeInt64(buf, "TransactionId", shardSession.TransactionId)
-
-	buf.WriteByte(0)
-	lenWriter.RecordLen()
-}
-
-// UnmarshalBson unmarshals Session from buf.
-func (session *Session) UnmarshalBson(buf *bytes.Buffer, kind byte) {
-	bson.VerifyObject(kind)
-	bson.Next(buf, 4)
-
-	kind = bson.NextByte(buf)
-	for kind != bson.EOO {
-		keyName := bson.ReadCString(buf)
-		switch keyName {
-		case "InTransaction":
-			session.InTransaction = bson.DecodeBool(buf, kind)
-		case "ShardSessions":
-			session.ShardSessions = decodeShardSessionsBson(buf, kind)
-		default:
-			bson.Skip(buf, kind)
-		}
-		kind = bson.NextByte(buf)
-	}
-}
-
-func decodeShardSessionsBson(buf *bytes.Buffer, kind byte) []*ShardSession {
-	switch kind {
-	case bson.Array:
-		// valid
-	case bson.Null:
-		return nil
-	default:
-		panic(bson.NewBsonError("Unexpected data type %v for ShardSessions", kind))
-	}
-
-	bson.Next(buf, 4)
-	shardSessions := make([]*ShardSession, 0, 8)
-	kind = bson.NextByte(buf)
-	for kind != bson.EOO {
-		if kind != bson.Object {
-			panic(bson.NewBsonError("Unexpected data type %v for ShardSession", kind))
-		}
-		bson.SkipIndex(buf)
-		shardSession := new(ShardSession)
-		shardSession.UnmarshalBson(buf, kind)
-		shardSessions = append(shardSessions, shardSession)
-		kind = bson.NextByte(buf)
-	}
-	return shardSessions
-}
-
-// UnmarshalBson unmarshals ShardSession from buf.
-func (shardSession *ShardSession) UnmarshalBson(buf *bytes.Buffer, kind byte) {
-	bson.VerifyObject(kind)
-	bson.Next(buf, 4)
-
-	kind = bson.NextByte(buf)
-	for kind != bson.EOO {
-		keyName := bson.ReadCString(buf)
-		switch keyName {
-		case "Keyspace":
-			shardSession.Keyspace = bson.DecodeString(buf, kind)
-		case "Shard":
-			shardSession.Shard = bson.DecodeString(buf, kind)
-		case "TabletType":
-			shardSession.TabletType = topo.TabletType(bson.DecodeString(buf, kind))
-		case "TransactionId":
-			shardSession.TransactionId = bson.DecodeInt64(buf, kind)
-		default:
-			bson.Skip(buf, kind)
-		}
-		kind = bson.NextByte(buf)
-	}
-}
-
-=======
->>>>>>> 7fbfe6c6
 // QueryShard represents a query request for the
 // specified list of shards.
 type QueryShard struct {
@@ -162,116 +49,15 @@
 	Session       *Session
 }
 
-<<<<<<< HEAD
-// MarshalBson marshals QueryShard into buf.
-func (qrs *QueryShard) MarshalBson(buf *bytes2.ChunkedWriter, key string) {
-	bson.EncodeOptionalPrefix(buf, bson.Object, key)
-	lenWriter := bson.NewLenWriter(buf)
-
-	bson.EncodeString(buf, "Sql", qrs.Sql)
-	tproto.EncodeBindVariablesBson(buf, "BindVariables", qrs.BindVariables)
-	bson.EncodeString(buf, "Keyspace", qrs.Keyspace)
-	bson.EncodeStringArray(buf, "Shards", qrs.Shards)
-	bson.EncodeString(buf, "TabletType", string(qrs.TabletType))
-
-	if qrs.Session != nil {
-		qrs.Session.MarshalBson(buf, "Session")
-	}
-
-	buf.WriteByte(0)
-	lenWriter.RecordLen()
-}
-
-// UnmarshalBson unmarshals QueryShard from buf.
-func (qrs *QueryShard) UnmarshalBson(buf *bytes.Buffer, kind byte) {
-	bson.VerifyObject(kind)
-	bson.Next(buf, 4)
-
-	kind = bson.NextByte(buf)
-	for kind != bson.EOO {
-		keyName := bson.ReadCString(buf)
-		switch keyName {
-		case "Sql":
-			qrs.Sql = bson.DecodeString(buf, kind)
-		case "BindVariables":
-			qrs.BindVariables = tproto.DecodeBindVariablesBson(buf, kind)
-		case "Keyspace":
-			qrs.Keyspace = bson.DecodeString(buf, kind)
-		case "TabletType":
-			qrs.TabletType = topo.TabletType(bson.DecodeString(buf, kind))
-		case "Shards":
-			qrs.Shards = bson.DecodeStringArray(buf, kind)
-		case "Session":
-			if kind != bson.Null {
-				qrs.Session = new(Session)
-				qrs.Session.UnmarshalBson(buf, kind)
-			}
-		default:
-			bson.Skip(buf, kind)
-		}
-		kind = bson.NextByte(buf)
-	}
-}
-
 // KeyspaceIdQuery represents a query request for the
 // specified list of keyspace IDs.
 type KeyspaceIdQuery struct {
 	Sql           string
 	BindVariables map[string]interface{}
 	Keyspace      string
-	KeyspaceIds   kproto.KeyspaceIdArray
+	KeyspaceIds   []kproto.KeyspaceId
 	TabletType    topo.TabletType
 	Session       *Session
-}
-
-// MarshalBson marshals KeyspaceIdQuery into buf.
-func (qr *KeyspaceIdQuery) MarshalBson(buf *bytes2.ChunkedWriter, key string) {
-	bson.EncodeOptionalPrefix(buf, bson.Object, key)
-	lenWriter := bson.NewLenWriter(buf)
-
-	bson.EncodeString(buf, "Sql", qr.Sql)
-	tproto.EncodeBindVariablesBson(buf, "BindVariables", qr.BindVariables)
-	bson.EncodeString(buf, "Keyspace", qr.Keyspace)
-	kproto.EncodeKeyspaceIdArrayBson(buf, "KeyspaceIds", qr.KeyspaceIds)
-	bson.EncodeString(buf, "TabletType", string(qr.TabletType))
-
-	if qr.Session != nil {
-		qr.Session.MarshalBson(buf, "Session")
-	}
-
-	buf.WriteByte(0)
-	lenWriter.RecordLen()
-}
-
-// UnmarshalBson unmarshals KeyspaceIdQuery from buf.
-func (qr *KeyspaceIdQuery) UnmarshalBson(buf *bytes.Buffer, kind byte) {
-	bson.VerifyObject(kind)
-	bson.Next(buf, 4)
-
-	kind = bson.NextByte(buf)
-	for kind != bson.EOO {
-		keyName := bson.ReadCString(buf)
-		switch keyName {
-		case "Sql":
-			qr.Sql = bson.DecodeString(buf, kind)
-		case "BindVariables":
-			qr.BindVariables = tproto.DecodeBindVariablesBson(buf, kind)
-		case "Keyspace":
-			qr.Keyspace = bson.DecodeString(buf, kind)
-		case "TabletType":
-			qr.TabletType = topo.TabletType(bson.DecodeString(buf, kind))
-		case "KeyspaceIds":
-			qr.KeyspaceIds = kproto.DecodeKeyspaceIdArrayBson(buf, kind)
-		case "Session":
-			if kind != bson.Null {
-				qr.Session = new(Session)
-				qr.Session.UnmarshalBson(buf, kind)
-			}
-		default:
-			bson.Skip(buf, kind)
-		}
-		kind = bson.NextByte(buf)
-	}
 }
 
 // KeyRangeQuery represents a query request for the
@@ -280,67 +66,15 @@
 	Sql           string
 	BindVariables map[string]interface{}
 	Keyspace      string
-	KeyRanges     kproto.KeyRangeArray
+	KeyRanges     []kproto.KeyRange
 	TabletType    topo.TabletType
 	Session       *Session
-}
-
-// MarshalBson marshals KeyRangeQuery into buf.
-func (qr *KeyRangeQuery) MarshalBson(buf *bytes2.ChunkedWriter, key string) {
-	bson.EncodeOptionalPrefix(buf, bson.Object, key)
-	lenWriter := bson.NewLenWriter(buf)
-
-	bson.EncodeString(buf, "Sql", qr.Sql)
-	tproto.EncodeBindVariablesBson(buf, "BindVariables", qr.BindVariables)
-	bson.EncodeString(buf, "Keyspace", qr.Keyspace)
-	kproto.EncodeKeyRangeArrayBson(buf, "KeyRanges", qr.KeyRanges)
-	bson.EncodeString(buf, "TabletType", string(qr.TabletType))
-
-	if qr.Session != nil {
-		qr.Session.MarshalBson(buf, "Session")
-	}
-
-	buf.WriteByte(0)
-	lenWriter.RecordLen()
-}
-
-// UnmarshalBson unmarshals KeyRangeQuery from buf.
-func (qr *KeyRangeQuery) UnmarshalBson(buf *bytes.Buffer, kind byte) {
-	bson.VerifyObject(kind)
-	bson.Next(buf, 4)
-
-	kind = bson.NextByte(buf)
-	for kind != bson.EOO {
-		keyName := bson.ReadCString(buf)
-		switch keyName {
-		case "Sql":
-			qr.Sql = bson.DecodeString(buf, kind)
-		case "BindVariables":
-			qr.BindVariables = tproto.DecodeBindVariablesBson(buf, kind)
-		case "Keyspace":
-			qr.Keyspace = bson.DecodeString(buf, kind)
-		case "TabletType":
-			qr.TabletType = topo.TabletType(bson.DecodeString(buf, kind))
-		case "KeyRanges":
-			qr.KeyRanges = kproto.DecodeKeyRangeArrayBson(buf, kind)
-		case "Session":
-			if kind != bson.Null {
-				qr.Session = new(Session)
-				qr.Session.UnmarshalBson(buf, kind)
-			}
-		default:
-			bson.Skip(buf, kind)
-		}
-		kind = bson.NextByte(buf)
-	}
 }
 
 // EntityIdsQuery represents a query request for the specified KeyspaceId map.
 type EntityIdsQuery struct {
 }
 
-=======
->>>>>>> 7fbfe6c6
 // QueryResult is mproto.QueryResult+Session (for now).
 type QueryResult struct {
 	Fields       []mproto.Field
@@ -369,109 +103,14 @@
 	Session    *Session
 }
 
-<<<<<<< HEAD
-// MarshalBson marshals BatchQueryShard into buf.
-func (bqs *BatchQueryShard) MarshalBson(buf *bytes2.ChunkedWriter, key string) {
-	bson.EncodeOptionalPrefix(buf, bson.Object, key)
-	lenWriter := bson.NewLenWriter(buf)
-
-	tproto.EncodeQueriesBson(bqs.Queries, "Queries", buf)
-	bson.EncodeString(buf, "Keyspace", bqs.Keyspace)
-	bson.EncodeStringArray(buf, "Shards", bqs.Shards)
-	bson.EncodeString(buf, "TabletType", string(bqs.TabletType))
-
-	if bqs.Session != nil {
-		bqs.Session.MarshalBson(buf, "Session")
-	}
-
-	buf.WriteByte(0)
-	lenWriter.RecordLen()
-}
-
-// UnmarshalBson unmarshals BatchQueryShard from buf.
-func (bqs *BatchQueryShard) UnmarshalBson(buf *bytes.Buffer, kind byte) {
-	bson.VerifyObject(kind)
-	bson.Next(buf, 4)
-
-	kind = bson.NextByte(buf)
-	for kind != bson.EOO {
-		keyName := bson.ReadCString(buf)
-		switch keyName {
-		case "Queries":
-			bqs.Queries = tproto.DecodeQueriesBson(buf, kind)
-		case "Keyspace":
-			bqs.Keyspace = bson.DecodeString(buf, kind)
-		case "Shards":
-			bqs.Shards = bson.DecodeStringArray(buf, kind)
-		case "TabletType":
-			bqs.TabletType = topo.TabletType(bson.DecodeString(buf, kind))
-		case "Session":
-			if kind != bson.Null {
-				bqs.Session = new(Session)
-				bqs.Session.UnmarshalBson(buf, kind)
-			}
-		default:
-			bson.Skip(buf, kind)
-		}
-		kind = bson.NextByte(buf)
-	}
-}
-
 // KeyspaceIdBatchQuery represents a batch query request
 // for the specified keyspace IDs.
 type KeyspaceIdBatchQuery struct {
 	Queries     []tproto.BoundQuery
 	Keyspace    string
-	KeyspaceIds kproto.KeyspaceIdArray
+	KeyspaceIds []kproto.KeyspaceId
 	TabletType  topo.TabletType
 	Session     *Session
-}
-
-// MarshalBson marshals KeyspaceIdBatchQuery into buf.
-func (bq *KeyspaceIdBatchQuery) MarshalBson(buf *bytes2.ChunkedWriter, key string) {
-	bson.EncodeOptionalPrefix(buf, bson.Object, key)
-	lenWriter := bson.NewLenWriter(buf)
-
-	tproto.EncodeQueriesBson(bq.Queries, "Queries", buf)
-	bson.EncodeString(buf, "Keyspace", bq.Keyspace)
-	kproto.EncodeKeyspaceIdArrayBson(buf, "KeyspaceIds", bq.KeyspaceIds)
-	bson.EncodeString(buf, "TabletType", string(bq.TabletType))
-
-	if bq.Session != nil {
-		bq.Session.MarshalBson(buf, "Session")
-	}
-
-	buf.WriteByte(0)
-	lenWriter.RecordLen()
-}
-
-// UnmarshalBson unmarshals KeyspaceIdBatchQuery from buf.
-func (bq *KeyspaceIdBatchQuery) UnmarshalBson(buf *bytes.Buffer, kind byte) {
-	bson.VerifyObject(kind)
-	bson.Next(buf, 4)
-
-	kind = bson.NextByte(buf)
-	for kind != bson.EOO {
-		keyName := bson.ReadCString(buf)
-		switch keyName {
-		case "Queries":
-			bq.Queries = tproto.DecodeQueriesBson(buf, kind)
-		case "Keyspace":
-			bq.Keyspace = bson.DecodeString(buf, kind)
-		case "KeyspaceIds":
-			bq.KeyspaceIds = kproto.DecodeKeyspaceIdArrayBson(buf, kind)
-		case "TabletType":
-			bq.TabletType = topo.TabletType(bson.DecodeString(buf, kind))
-		case "Session":
-			if kind != bson.Null {
-				bq.Session = new(Session)
-				bq.Session.UnmarshalBson(buf, kind)
-			}
-		default:
-			bson.Skip(buf, kind)
-		}
-		kind = bson.NextByte(buf)
-	}
 }
 
 // QueryResultList is mproto.QueryResultList+Session
@@ -479,64 +118,4 @@
 	List    []mproto.QueryResult
 	Session *Session
 	Error   string
-}
-
-// MarshalBson marshals QueryResultList into buf.
-func (qrl *QueryResultList) MarshalBson(buf *bytes2.ChunkedWriter, key string) {
-	bson.EncodeOptionalPrefix(buf, bson.Object, key)
-	lenWriter := bson.NewLenWriter(buf)
-
-	tproto.EncodeResultsBson(qrl.List, "List", buf)
-
-	if qrl.Session != nil {
-		qrl.Session.MarshalBson(buf, "Session")
-	}
-
-	if qrl.Error != "" {
-		bson.EncodeString(buf, "Error", qrl.Error)
-	}
-
-	buf.WriteByte(0)
-	lenWriter.RecordLen()
-}
-
-// UnmarshalBson unmarshals QueryResultList from buf.
-func (qrl *QueryResultList) UnmarshalBson(buf *bytes.Buffer, kind byte) {
-	bson.VerifyObject(kind)
-	bson.Next(buf, 4)
-
-	kind = bson.NextByte(buf)
-	for kind != bson.EOO {
-		keyName := bson.ReadCString(buf)
-		switch keyName {
-		case "List":
-			qrl.List = tproto.DecodeResultsBson(buf, kind)
-		case "Session":
-			if kind != bson.Null {
-				qrl.Session = new(Session)
-				qrl.Session.UnmarshalBson(buf, kind)
-			}
-		case "Error":
-			qrl.Error = bson.DecodeString(buf, kind)
-		default:
-			bson.Skip(buf, kind)
-		}
-		kind = bson.NextByte(buf)
-	}
-=======
-// QueryResultList is mproto.QueryResultList+Session
-type QueryResultList struct {
-	List    []mproto.QueryResult
-	Session *Session
-	Error   string
-}
-
-type StreamQueryKeyRange struct {
-	Sql           string
-	BindVariables map[string]interface{}
-	Keyspace      string
-	KeyRange      string
-	TabletType    topo.TabletType
-	Session       *Session
->>>>>>> 7fbfe6c6
 }