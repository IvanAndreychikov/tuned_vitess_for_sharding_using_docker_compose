#!/usr/bin/env python
# coding: utf-8

import itertools
import json
import logging
import unittest

import environment
import keyspace_util
import tablet
import utils
from protocols_flavor import protocols_flavor


from vtdb import dbexceptions
from vtdb import vtgate_cursor
from vtdb import vtgate_client

shard_0_master = tablet.Tablet()
shard_1_master = tablet.Tablet()
lookup_master = tablet.Tablet()

keyspace_env = None

create_vt_user = '''create table vt_user (
id bigint,
name varchar(64),
primary key (id)
) Engine=InnoDB'''

create_vt_user2 = '''create table vt_user2 (
id bigint,
name varchar(64),
primary key (id)
) Engine=InnoDB'''

create_vt_user_extra = '''create table vt_user_extra (
user_id bigint,
email varchar(64),
primary key (user_id)
) Engine=InnoDB'''

create_vt_music = '''create table vt_music (
user_id bigint,
id bigint,
song varchar(64),
primary key (user_id, id)
) Engine=InnoDB'''

create_vt_music_extra = '''create table vt_music_extra (
music_id bigint,
user_id bigint,
artist varchar(64),
primary key (music_id)
) Engine=InnoDB'''

create_vt_user_idx = '''create table vt_user_idx (
id bigint auto_increment,
primary key (id)
) Engine=InnoDB'''

create_name_user2_map = '''create table name_user2_map (
name varchar(64),
user2_id bigint,
primary key (name, user2_id)
) Engine=InnoDB'''

create_music_user_map = '''create table music_user_map (
music_id bigint auto_increment,
user_id bigint,
primary key (music_id)
) Engine=InnoDB'''

vschema = '''{
  "Keyspaces": {
    "user": {
      "Sharded": true,
      "Vindexes": {
        "user_index": {
          "Type": "hash_autoinc",
          "Params": {
            "Table": "vt_user_idx",
            "Column": "id"
          },
          "Owner": "vt_user"
        },
        "name_user2_map": {
          "Type": "lookup_hash",
          "Params": {
            "Table": "name_user2_map",
            "From": "name",
            "To": "user2_id"
          },
          "Owner": "vt_user2"
        },
        "music_user_map": {
          "Type": "lookup_hash_unique_autoinc",
          "Params": {
            "Table": "music_user_map",
            "From": "music_id",
            "To": "user_id"
          },
          "Owner": "vt_music"
        }
      },
      "Classes": {
        "vt_user": {
          "ColVindexes": [
            {
              "Col": "id",
              "Name": "user_index"
            }
          ]
        },
        "vt_user2": {
          "ColVindexes": [
            {
              "Col": "id",
              "Name": "user_index"
            },
            {
              "Col": "name",
              "Name": "name_user2_map"
            }
          ]
        },
        "vt_user_extra": {
          "ColVindexes": [
            {
              "Col": "user_id",
              "Name": "user_index"
            }
          ]
        },
        "vt_music": {
          "ColVindexes": [
            {
              "Col": "user_id",
              "Name": "user_index"
            },
            {
              "Col": "id",
              "Name": "music_user_map"
            }
          ]
        },
        "vt_music_extra": {
          "ColVindexes": [
            {
              "Col": "music_id",
              "Name": "music_user_map"
            },
            {
              "Col": "user_id",
              "Name": "user_index"
            }
          ]
        }
      },
      "Tables": {
        "vt_user": "vt_user",
        "vt_user2": "vt_user2",
        "vt_user_extra": "vt_user_extra",
        "vt_music": "vt_music",
        "vt_music_extra": "vt_music_extra"
      }
    },
    "lookup": {
      "Sharded": false,
      "Tables": {
        "vt_user_idx": "",
        "music_user_map": "",
        "name_user2_map": ""
      }
    }
  }
}'''

# Verify valid json
json.loads(vschema)


def setUpModule():
  global keyspace_env
  global shard_0_master
  global shard_1_master
  global lookup_master
  logging.debug('in setUpModule')

  try:
    environment.topo_server().setup()
    logging.debug('Setting up tablets')
    keyspace_env = keyspace_util.TestEnv()
    keyspace_env.launch(
        'user',
        shards=['-80', '80-'],
        ddls=[
            create_vt_user,
            create_vt_user2,
            create_vt_user_extra,
            create_vt_music,
            create_vt_music_extra,
            ],
        )
    keyspace_env.launch(
        'lookup',
        ddls=[
            create_vt_user_idx,
            create_music_user_map,
            create_name_user2_map,
            ],
        )
    shard_0_master = keyspace_env.tablet_map['user.-80.master']
    shard_1_master = keyspace_env.tablet_map['user.80-.master']
    lookup_master = keyspace_env.tablet_map['lookup.0.master']

    utils.apply_vschema(vschema)
    utils.VtGate().start()
  except:
    tearDownModule()
    raise


def tearDownModule():
  logging.debug('in tearDownModule')
  utils.required_teardown()
  if utils.options.skip_teardown:
    return
  logging.debug('Tearing down the servers and setup')
  if keyspace_env:
    keyspace_env.teardown()

  environment.topo_server().teardown()

  utils.kill_sub_processes()
  utils.remove_tmp_files()


def get_connection(timeout=10.0):
  protocol, endpoint = utils.vtgate.rpc_endpoint(python=True)
  try:
    return vtgate_client.connect(protocol, endpoint, timeout)
  except Exception:
    logging.exception('Connection to vtgate (timeout=%s) failed.', timeout)
    raise


class TestVTGateFunctions(unittest.TestCase):

  def setUp(self):
    self.master_tablet = shard_1_master
    if protocols_flavor().vtgate_python_protocol() == 'grpc':
      self.int_type = 265
      self.string_type = 6165
    else:
      self.int_type = 8L
      self.string_type = 253L

  def execute_on_master(self, vtgate_conn, sql, bind_vars):
    return vtgate_conn._execute(
        sql, bind_vars, tablet_type='master', keyspace_name=None)

  def test_user(self):
    count = 4
    vtgate_conn = get_connection()
    cursor = vtgate_conn.cursor(
        tablet_type='master', keyspace=None, writable=True)

    # Test insert
    for x in xrange(count):
      i = x+1
      cursor.begin()
      cursor.execute(
          'insert into vt_user (name) values (:name)',
          {'name': 'test %s' % i})
      self.assertEqual(
          (cursor.fetchall(), cursor.rowcount, cursor.lastrowid,
           cursor.description),
          ([], 1L, i, []))
      cursor.commit()

    # Test select equal
    for x in xrange(count):
      i = x+1
      cursor.execute('select id, name from vt_user where id = :id', {'id': i})
      self.assertEqual(
          (cursor.fetchall(), cursor.rowcount, cursor.lastrowid,
           cursor.description),
          ([(i, 'test %s' % i)], 1L, 0,
           [('id', self.int_type), ('name', self.string_type)]))

    # Test insert with no auto-inc, then auto-inc
    vtgate_conn.begin()
    result = self.execute_on_master(
        vtgate_conn,
        'insert into vt_user (id, name) values (:id, :name)',
        {'id': 6, 'name': 'test 6'})
    self.assertEqual(result, ([], 1L, 0L, []))
    result = self.execute_on_master(
        vtgate_conn,
        'insert into vt_user (name) values (:name)',
        {'name': 'test 7'})
    self.assertEqual(result, ([], 1L, 7L, []))
    vtgate_conn.commit()

    # Verify values in db
    result = shard_0_master.mquery('vt_user', 'select id, name from vt_user')
    self.assertEqual(result, ((1L, 'test 1'), (2L, 'test 2'), (3L, 'test 3')))
    result = shard_1_master.mquery('vt_user', 'select id, name from vt_user')
    self.assertEqual(result, ((4L, 'test 4'), (6L, 'test 6'), (7L, 'test 7')))
    result = lookup_master.mquery('vt_lookup', 'select id from vt_user_idx')
    self.assertEqual(result, ((1L,), (2L,), (3L,), (4L,), (6L,), (7L,)))

    # Test IN clause
    result = self.execute_on_master(
        vtgate_conn,
        'select id, name from vt_user where id in (:a, :b)', {'a': 1, 'b': 4})
    result[0].sort()
    self.assertEqual(
        result,
        ([(1L, 'test 1'), (4L, 'test 4')], 2L, 0,
         [('id', self.int_type), ('name', self.string_type)]))
    result = self.execute_on_master(
        vtgate_conn,
        'select id, name from vt_user where id in (:a, :b)', {'a': 1, 'b': 2})
    result[0].sort()
    self.assertEqual(
        result,
        ([(1L, 'test 1'), (2L, 'test 2')], 2L, 0,
         [('id', self.int_type), ('name', self.string_type)]))

    # Test scatter
    result = vtgate_conn._execute(
        'select id, name from vt_user',
        {}, tablet_type='master', keyspace_name=None)
    result[0].sort()
    self.assertEqual(
        result,
        ([(1L, 'test 1'), (2L, 'test 2'), (3L, 'test 3'), (4L, 'test 4'),
          (6L, 'test 6'), (7L, 'test 7')], 6L, 0,
         [('id', self.int_type), ('name', self.string_type)]))

    # Test stream over scatter
    stream_cursor_1 = vtgate_conn.cursor(
        tablet_type='master', keyspace=None,
        cursorclass=vtgate_cursor.StreamVTGateCursor)
    stream_cursor_1.execute('select id, name from vt_user', {})
    stream_cursor_2 = vtgate_conn.cursor(
        tablet_type='master', keyspace=None,
        cursorclass=vtgate_cursor.StreamVTGateCursor)
    stream_cursor_2.execute('select id, name from vt_user', {})
    self.assertEqual(stream_cursor_1.description,
                     [('id', self.int_type), ('name', self.string_type)])
    self.assertEqual(stream_cursor_2.description,
                     [('id', self.int_type), ('name', self.string_type)])
    rows_1 = []
    rows_2 = []
    for row_1, row_2 in itertools.izip(stream_cursor_1, stream_cursor_2):
      rows_1.append(row_1)
      rows_2.append(row_2)
    self.assertEqual(
        sorted(rows_1),
        [(1L, 'test 1'), (2L, 'test 2'), (3L, 'test 3'), (4L, 'test 4'),
         (6L, 'test 6'), (7L, 'test 7')])
    self.assertEqual(
        sorted(rows_2),
        [(1L, 'test 1'), (2L, 'test 2'), (3L, 'test 3'), (4L, 'test 4'),
         (6L, 'test 6'), (7L, 'test 7')])

    # Test updates
    vtgate_conn.begin()
    result = self.execute_on_master(
        vtgate_conn,
        'update vt_user set name = :name where id = :id',
        {'id': 1, 'name': 'test one'})
    self.assertEqual(result, ([], 1L, 0L, []))
    result = self.execute_on_master(
        vtgate_conn,
        'update vt_user set name = :name where id = :id',
        {'id': 4, 'name': 'test four'})
    self.assertEqual(result, ([], 1L, 0L, []))
    vtgate_conn.commit()
    result = shard_0_master.mquery('vt_user', 'select id, name from vt_user')
    self.assertEqual(
        result, ((1L, 'test one'), (2L, 'test 2'), (3L, 'test 3')))
    result = shard_1_master.mquery('vt_user', 'select id, name from vt_user')
    self.assertEqual(
        result, ((4L, 'test four'), (6L, 'test 6'), (7L, 'test 7')))

    # Test deletes
    vtgate_conn.begin()
    result = self.execute_on_master(
        vtgate_conn,
        'delete from vt_user where id = :id',
        {'id': 1})
    self.assertEqual(result, ([], 1L, 0L, []))
    result = self.execute_on_master(
        vtgate_conn,
        'delete from vt_user where id = :id',
        {'id': 4})
    self.assertEqual(result, ([], 1L, 0L, []))
    vtgate_conn.commit()
    result = shard_0_master.mquery('vt_user', 'select id, name from vt_user')
    self.assertEqual(result, ((2L, 'test 2'), (3L, 'test 3')))
    result = shard_1_master.mquery('vt_user', 'select id, name from vt_user')
    self.assertEqual(result, ((6L, 'test 6'), (7L, 'test 7')))
    result = lookup_master.mquery('vt_lookup', 'select id from vt_user_idx')
    self.assertEqual(result, ((2L,), (3L,), (6L,), (7L,)))

  def test_user2(self):
    # user2 is for testing non-unique vindexes
    vtgate_conn = get_connection()
    vtgate_conn.begin()
    result = self.execute_on_master(
        vtgate_conn,
        'insert into vt_user2 (id, name) values (:id, :name)',
        {'id': 1, 'name': 'name1'})
    self.assertEqual(result, ([], 1L, 0L, []))
    result = self.execute_on_master(
        vtgate_conn,
        'insert into vt_user2 (id, name) values (:id, :name)',
        {'id': 7, 'name': 'name1'})
    self.assertEqual(result, ([], 1L, 0L, []))
    result = self.execute_on_master(
        vtgate_conn,
        'insert into vt_user2 (id, name) values (:id, :name)',
        {'id': 2, 'name': 'name2'})
    self.assertEqual(result, ([], 1L, 0L, []))
    vtgate_conn.commit()
    result = shard_0_master.mquery('vt_user', 'select id, name from vt_user2')
    self.assertEqual(result, ((1L, 'name1'), (2L, 'name2')))
    result = shard_1_master.mquery('vt_user', 'select id, name from vt_user2')
    self.assertEqual(result, ((7L, 'name1'),))
    result = lookup_master.mquery(
        'vt_lookup', 'select name, user2_id from name_user2_map')
    self.assertEqual(result, (('name1', 1L), ('name1', 7L), ('name2', 2L)))

    # Test select by id
    result = self.execute_on_master(
        vtgate_conn,
        'select id, name from vt_user2 where id = :id', {'id': 1})
    self.assertEqual(
        result, ([(1, 'name1')], 1L, 0,
                 [('id', self.int_type), ('name', self.string_type)]))

    # Test select by lookup
    result = self.execute_on_master(
        vtgate_conn,
        'select id, name from vt_user2 where name = :name', {'name': 'name1'})
    result[0].sort()
    self.assertEqual(
        result,
        ([(1, 'name1'), (7, 'name1')], 2L, 0,
         [('id', self.int_type), ('name', self.string_type)]))

    # Test IN clause using non-unique vindex
    result = self.execute_on_master(
        vtgate_conn,
        "select id, name from vt_user2 where name in ('name1', 'name2')", {})
    result[0].sort()
    self.assertEqual(
        result,
        ([(1, 'name1'), (2, 'name2'), (7, 'name1')], 3L, 0,
         [('id', self.int_type), ('name', self.string_type)]))
    result = self.execute_on_master(
        vtgate_conn,
        "select id, name from vt_user2 where name in ('name1')", {})
    result[0].sort()
    self.assertEqual(
        result,
        ([(1, 'name1'), (7, 'name1')], 2L, 0,
         [('id', self.int_type), ('name', self.string_type)]))

    # Test delete
    vtgate_conn.begin()
    result = self.execute_on_master(
        vtgate_conn,
        'delete from vt_user2 where id = :id',
        {'id': 1})
    self.assertEqual(result, ([], 1L, 0L, []))
    result = self.execute_on_master(
        vtgate_conn,
        'delete from vt_user2 where id = :id',
        {'id': 2})
    self.assertEqual(result, ([], 1L, 0L, []))
    vtgate_conn.commit()
    result = shard_0_master.mquery('vt_user', 'select id, name from vt_user2')
    self.assertEqual(result, ())
    result = shard_1_master.mquery('vt_user', 'select id, name from vt_user2')
    self.assertEqual(result, ((7L, 'name1'),))
    result = lookup_master.mquery(
        'vt_lookup', 'select name, user2_id from name_user2_map')
    self.assertEqual(result, (('name1', 7L),))
    vtgate_conn.begin()
    self.execute_on_master(
        vtgate_conn,
        'delete from vt_user2 where id = :id',
        {'id': 7})
    vtgate_conn.commit()

  def test_user_extra(self):
    # user_extra is for testing unowned functional vindex
    count = 4
    vtgate_conn = get_connection()
    for x in xrange(count):
      i = x+1
      vtgate_conn.begin()
      result = self.execute_on_master(
          vtgate_conn,
          'insert into vt_user_extra (user_id, email) '
          'values (:user_id, :email)',
          {'user_id': i, 'email': 'test %s' % i})
      self.assertEqual(result, ([], 1L, 0L, []))
      vtgate_conn.commit()
    for x in xrange(count):
      i = x+1
      result = self.execute_on_master(
          vtgate_conn,
          'select user_id, email from vt_user_extra where user_id = :user_id',
          {'user_id': i})
      self.assertEqual(
          result,
          ([(i, 'test %s' % i)], 1L, 0,
           [('user_id', self.int_type), ('email', self.string_type)]))
    result = shard_0_master.mquery(
        'vt_user', 'select user_id, email from vt_user_extra')
    self.assertEqual(result, ((1L, 'test 1'), (2L, 'test 2'), (3L, 'test 3')))
    result = shard_1_master.mquery(
        'vt_user', 'select user_id, email from vt_user_extra')
    self.assertEqual(result, ((4L, 'test 4'),))

    vtgate_conn.begin()
    result = self.execute_on_master(
        vtgate_conn,
        'update vt_user_extra set email = :email where user_id = :user_id',
        {'user_id': 1, 'email': 'test one'})
    self.assertEqual(result, ([], 1L, 0L, []))
    result = self.execute_on_master(
        vtgate_conn,
        'update vt_user_extra set email = :email where user_id = :user_id',
        {'user_id': 4, 'email': 'test four'})
    self.assertEqual(result, ([], 1L, 0L, []))
    vtgate_conn.commit()
    result = shard_0_master.mquery(
        'vt_user', 'select user_id, email from vt_user_extra')
    self.assertEqual(result, ((1L, 'test one'), (2L, 'test 2'), (3L, 'test 3')))
    result = shard_1_master.mquery(
        'vt_user', 'select user_id, email from vt_user_extra')
    self.assertEqual(result, ((4L, 'test four'),))

    vtgate_conn.begin()
    result = self.execute_on_master(
        vtgate_conn,
        'delete from vt_user_extra where user_id = :user_id',
        {'user_id': 1})
    self.assertEqual(result, ([], 1L, 0L, []))
    result = self.execute_on_master(
        vtgate_conn,
        'delete from  vt_user_extra where user_id = :user_id',
        {'user_id': 4})
    self.assertEqual(result, ([], 1L, 0L, []))
    vtgate_conn.commit()
    result = shard_0_master.mquery(
        'vt_user', 'select user_id, email from vt_user_extra')
    self.assertEqual(result, ((2L, 'test 2'), (3L, 'test 3')))
    result = shard_1_master.mquery(
        'vt_user', 'select user_id, email from vt_user_extra')
    self.assertEqual(result, ())
    vtgate_conn.begin()
    self.execute_on_master(
        vtgate_conn,
        'delete from  vt_user_extra where user_id = :user_id',
        {'user_id': 2})
    self.execute_on_master(
        vtgate_conn,
        'delete from  vt_user_extra where user_id = :user_id',
        {'user_id': 3})
    vtgate_conn.commit()

  def test_music(self):
    # music is for testing owned lookup index
    count = 4
    vtgate_conn = get_connection()
    for x in xrange(count):
      i = x+1
      vtgate_conn.begin()
      result = self.execute_on_master(
          vtgate_conn,
          'insert into vt_music (user_id, song) values (:user_id, :song)',
          {'user_id': i, 'song': 'test %s' % i})
      self.assertEqual(result, ([], 1L, i, []))
      vtgate_conn.commit()
    for x in xrange(count):
      i = x+1
      result = self.execute_on_master(
          vtgate_conn,
          'select user_id, id, song from vt_music where id = :id', {'id': i})
      self.assertEqual(
          result,
          ([(i, i, 'test %s' % i)], 1, 0,
           [('user_id', self.int_type),
            ('id', self.int_type),
            ('song', self.string_type)]))
    vtgate_conn.begin()
    result = self.execute_on_master(
        vtgate_conn,
        'insert into vt_music (user_id, id, song) '
        'values (:user_id, :id, :song)',
        {'user_id': 5, 'id': 6, 'song': 'test 6'})
    self.assertEqual(result, ([], 1L, 0L, []))
    result = self.execute_on_master(
        vtgate_conn,
        'insert into vt_music (user_id, song) values (:user_id, :song)',
        {'user_id': 6, 'song': 'test 7'})
    self.assertEqual(result, ([], 1L, 7L, []))
    result = self.execute_on_master(
        vtgate_conn,
        'insert into vt_music (user_id, song) values (:user_id, :song)',
        {'user_id': 6, 'song': 'test 8'})
    self.assertEqual(result, ([], 1L, 8L, []))
    vtgate_conn.commit()
    result = shard_0_master.mquery(
        'vt_user', 'select user_id, id, song from vt_music')
    self.assertEqual(
        result,
        ((1L, 1L, 'test 1'), (2L, 2L, 'test 2'), (3L, 3L, 'test 3'),
         (5L, 6L, 'test 6')))
    result = shard_1_master.mquery(
        'vt_user', 'select user_id, id, song from vt_music')
    self.assertEqual(
        result, ((4L, 4L, 'test 4'), (6L, 7L, 'test 7'), (6L, 8L, 'test 8')))
    result = lookup_master.mquery(
        'vt_lookup', 'select music_id, user_id from music_user_map')
    self.assertEqual(
        result,
        ((1L, 1L), (2L, 2L), (3L, 3L), (4L, 4L), (6L, 5L), (7L, 6L), (8L, 6L)))

    vtgate_conn.begin()
    result = self.execute_on_master(
        vtgate_conn,
        'update vt_music set song = :song where id = :id',
        {'id': 6, 'song': 'test six'})
    self.assertEqual(result, ([], 1L, 0L, []))
    result = self.execute_on_master(
        vtgate_conn,
        'update vt_music set song = :song where id = :id',
        {'id': 7, 'song': 'test seven'})
    self.assertEqual(result, ([], 1L, 0L, []))
    vtgate_conn.commit()
    result = shard_0_master.mquery(
        'vt_user', 'select user_id, id, song from vt_music')
    self.assertEqual(
        result, ((1L, 1L, 'test 1'), (2L, 2L, 'test 2'), (3L, 3L, 'test 3'),
                 (5L, 6L, 'test six')))
    result = shard_1_master.mquery(
        'vt_user', 'select user_id, id, song from vt_music')
    self.assertEqual(
        result, ((4L, 4L, 'test 4'), (6L, 7L, 'test seven'),
                 (6L, 8L, 'test 8')))

    vtgate_conn.begin()
    result = self.execute_on_master(
        vtgate_conn,
        'delete from vt_music where id = :id',
        {'id': 3})
    self.assertEqual(result, ([], 1L, 0L, []))
    result = self.execute_on_master(
        vtgate_conn,
        'delete from vt_music where user_id = :user_id',
        {'user_id': 6})
    self.assertEqual(result, ([], 2L, 0L, []))
    vtgate_conn.commit()
    result = shard_0_master.mquery(
        'vt_user', 'select user_id, id, song from vt_music')
    self.assertEqual(
        result, ((1L, 1L, 'test 1'), (2L, 2L, 'test 2'), (5L, 6L, 'test six')))
    result = shard_1_master.mquery(
        'vt_user', 'select user_id, id, song from vt_music')
    self.assertEqual(result, ((4L, 4L, 'test 4'),))
    result = lookup_master.mquery(
        'vt_lookup', 'select music_id, user_id from music_user_map')
    self.assertEqual(result, ((1L, 1L), (2L, 2L), (4L, 4L), (6L, 5L)))

  def test_music_extra(self):
    # music_extra is for testing unonwed lookup index
    vtgate_conn = get_connection()
    vtgate_conn.begin()
    result = self.execute_on_master(
        vtgate_conn,
        'insert into vt_music_extra (music_id, user_id, artist) '
        'values (:music_id, :user_id, :artist)',
        {'music_id': 1, 'user_id': 1, 'artist': 'test 1'})
    self.assertEqual(result, ([], 1L, 0L, []))
    result = self.execute_on_master(
        vtgate_conn,
        'insert into vt_music_extra (music_id, artist) '
        'values (:music_id, :artist)',
        {'music_id': 6, 'artist': 'test 6'})
    self.assertEqual(result, ([], 1L, 0L, []))
    vtgate_conn.commit()
    result = self.execute_on_master(
        vtgate_conn,
        'select music_id, user_id, artist '
        'from vt_music_extra where music_id = :music_id',
        {'music_id': 6})
    self.assertEqual(
        result, ([(6L, 5L, 'test 6')], 1, 0,
                 [('music_id', self.int_type),
                  ('user_id', self.int_type),
                  ('artist', self.string_type)]))
    result = shard_0_master.mquery(
        'vt_user', 'select music_id, user_id, artist from vt_music_extra')
    self.assertEqual(result, ((1L, 1L, 'test 1'), (6L, 5L, 'test 6')))
    result = shard_1_master.mquery(
        'vt_user', 'select music_id, user_id, artist from vt_music_extra')
    self.assertEqual(result, ())

    vtgate_conn.begin()
    result = self.execute_on_master(
        vtgate_conn,
        'update vt_music_extra set artist = :artist '
        'where music_id = :music_id',
        {'music_id': 6, 'artist': 'test six'})
    self.assertEqual(result, ([], 1L, 0L, []))
    result = self.execute_on_master(
        vtgate_conn,
        'update vt_music_extra set artist = :artist '
        'where music_id = :music_id',
        {'music_id': 7, 'artist': 'test seven'})
    self.assertEqual(result, ([], 0L, 0L, []))
    vtgate_conn.commit()
    result = shard_0_master.mquery(
        'vt_user', 'select music_id, user_id, artist from vt_music_extra')
    self.assertEqual(result, ((1L, 1L, 'test 1'), (6L, 5L, 'test six')))

    vtgate_conn.begin()
    result = self.execute_on_master(
        vtgate_conn,
        'delete from vt_music_extra where music_id = :music_id',
        {'music_id': 6})
    self.assertEqual(result, ([], 1L, 0L, []))
    result = self.execute_on_master(
        vtgate_conn,
        'delete from vt_music_extra where music_id = :music_id',
        {'music_id': 7})
    self.assertEqual(result, ([], 0L, 0L, []))
    vtgate_conn.commit()
    result = shard_0_master.mquery(
        'vt_user', 'select music_id, user_id, artist from vt_music_extra')
    self.assertEqual(result, ((1L, 1L, 'test 1'),))

  def test_joins(self):
    vtgate_conn = get_connection()
    vtgate_conn.begin()
    self.execute_on_master(
        vtgate_conn,
        'insert into vt_user2 (id, name) values (:id, :name)',
        {'id': 1, 'name': 'name1'})
    self.execute_on_master(
        vtgate_conn,
        'insert into vt_user_extra (user_id, email) values (:user_id, :email)',
        {'user_id': 1, 'email': 'email1'})
    self.execute_on_master(
        vtgate_conn,
        'insert into vt_user_extra (user_id, email) values (:user_id, :email)',
        {'user_id': 2, 'email': 'email2'})
    vtgate_conn.commit()
    result = self.execute_on_master(
        vtgate_conn,
        'select u.id, u.name, e.user_id, e.email '
        'from vt_user2 u join vt_user_extra e where e.user_id = u.id',
        {})
    self.assertEqual(
        result,
        ([(1L, 'name1', 1L, 'email1')],
         1,
         0,
         [('id', 8), ('name', 253), ('user_id', 8), ('email', 253)]))
    result = self.execute_on_master(
        vtgate_conn,
        'select u.id, u.name, e.user_id, e.email '
        'from vt_user2 u join vt_user_extra e where e.user_id = u.id+1',
        {})
    self.assertEqual(
        result,
        ([(1L, 'name1', 2L, 'email2')],
         1,
         0,
         [('id', 8), ('name', 253), ('user_id', 8), ('email', 253)]))
    result = self.execute_on_master(
        vtgate_conn,
        'select u.id, u.name, e.user_id, e.email '
        'from vt_user2 u left join vt_user_extra e on e.user_id = u.id+1',
        {})
    self.assertEqual(
        result,
        ([(1L, 'name1', 2L, 'email2')],
         1,
         0,
         [('id', 8), ('name', 253), ('user_id', 8), ('email', 253)]))
    result = self.execute_on_master(
        vtgate_conn,
        'select u.id, u.name, e.user_id, e.email '
        'from vt_user2 u left join vt_user_extra e on e.user_id = u.id+2',
        {})
    self.assertEqual(
        result,
        ([(1L, 'name1', None, None)],
         1,
         0,
         [('id', 8), ('name', 253), ('user_id', 8), ('email', 253)]))
    result = self.execute_on_master(
        vtgate_conn,
        'select u.id, u.name, e.user_id, e.email '
        'from vt_user2 u join vt_user_extra e on e.user_id = u.id+2 '
        'where u.id = 2',
        {})
    self.assertEqual(
        result,
        ([],
         0,
         0,
         [('id', 8), ('name', 253), ('user_id', 8), ('email', 253)]))
    vtgate_conn.begin()
    self.execute_on_master(
        vtgate_conn,
        'delete from vt_user2 where id = :id',
        {'id': 1})
    self.execute_on_master(
        vtgate_conn,
        'delete from  vt_user_extra where user_id = :user_id',
        {'user_id': 1})
    self.execute_on_master(
        vtgate_conn,
        'delete from  vt_user_extra where user_id = :user_id',
        {'user_id': 2})
    vtgate_conn.commit()

  def test_insert_value_required(self):
    vtgate_conn = get_connection()
    try:
      vtgate_conn.begin()
      with self.assertRaisesRegexp(
          dbexceptions.DatabaseError, '.*value must be supplied.*'):
        self.execute_on_master(
            vtgate_conn,
            'insert into vt_user_extra (email) values (:email)',
            {'email': 'test 10'})
    finally:
      vtgate_conn.rollback()

  def test_vtclient(self):
    """This test uses vtclient to send and receive various queries.
    """
    utils.vtgate.vtclient(
        'insert into vt_user_extra(user_id, email) values (:v1, :v2)',
        bindvars=[10, 'test 10'])

    out, _ = utils.vtgate.vtclient(
<<<<<<< HEAD
        'select user_id, email from vt_user_extra where user_id = :v1',
        bindvars=[10])
    self.assertEqual(out, ['Index\tuser_id\temail', '0\t10\ttest 10'])
=======
        'select * from vt_user_extra where user_id = :v1', bindvars=[10],
        json_output=True)
    self.assertEqual(out, {
        u'fields': [u'user_id', u'email'],
        u'rows': [[u'10', u'test 10']],
        })
>>>>>>> 4e13248a

    utils.vtgate.vtclient(
        'update vt_user_extra set email=:v2 where user_id = :v1',
        bindvars=[10, 'test 1000'])

    out, _ = utils.vtgate.vtclient(
<<<<<<< HEAD
        'select user_id, email from vt_user_extra where user_id = :v1',
        bindvars=[10],
        streaming=True)
    self.assertEqual(out, ['Index\tuser_id\temail', '0\t10\ttest 1000'])
=======
        'select * from vt_user_extra where user_id = :v1', bindvars=[10],
        streaming=True, json_output=True)
    self.assertEqual(out, {
        u'fields': [u'user_id', u'email'],
        u'rows': [[u'10', u'test 1000']],
        })
>>>>>>> 4e13248a

    utils.vtgate.vtclient(
        'delete from vt_user_extra where user_id = :v1', bindvars=[10])

    out, _ = utils.vtgate.vtclient(
<<<<<<< HEAD
        'select user_id, email from vt_user_extra where user_id = :v1',
        bindvars=[10])
    self.assertEqual(out, ['Index\tuser_id\temail'])
=======
        'select * from vt_user_extra where user_id = :v1', bindvars=[10],
        json_output=True)
    self.assertEqual(out, {
        u'fields': [u'user_id', u'email'],
        u'rows': None,
        })
>>>>>>> 4e13248a

  def test_vtctl_vtgate_execute(self):
    """This test uses 'vtctl VtGateExecute' to send and receive various queries.
    """
    utils.vtgate.execute(
        'insert into vt_user_extra(user_id, email) values (:user_id, :email)',
        bindvars={'user_id': 11, 'email': 'test 11'})

    qr = utils.vtgate.execute(
        'select user_id, email from vt_user_extra where user_id = :user_id',
        bindvars={'user_id': 11})
    logging.debug('Original row: %s', str(qr))
    self.assertEqual(len(qr['rows']), 1)
    v = qr['rows'][0][1]
    self.assertEqual(v, 'test 11')

    utils.vtgate.execute(
        'update vt_user_extra set email=:email where user_id = :user_id',
        bindvars={'user_id': 11, 'email': 'test 1100'})

    qr = utils.vtgate.execute(
        'select user_id, email from vt_user_extra where user_id = :user_id',
        bindvars={'user_id': 11})
    logging.debug('Modified row: %s', str(qr))
    self.assertEqual(len(qr['rows']), 1)
    v = qr['rows'][0][1]
    self.assertEqual(v, 'test 1100')

    utils.vtgate.execute(
        'delete from vt_user_extra where user_id = :user_id',
        bindvars={'user_id': 11})

    qr = utils.vtgate.execute(
        'select user_id, email from vt_user_extra where user_id = :user_id',
        bindvars={'user_id': 11})
    self.assertEqual(len(qr['rows'] or []), 0)

if __name__ == '__main__':
  utils.main()<|MERGE_RESOLUTION|>--- conflicted
+++ resolved
@@ -858,54 +858,35 @@
         bindvars=[10, 'test 10'])
 
     out, _ = utils.vtgate.vtclient(
-<<<<<<< HEAD
         'select user_id, email from vt_user_extra where user_id = :v1',
-        bindvars=[10])
-    self.assertEqual(out, ['Index\tuser_id\temail', '0\t10\ttest 10'])
-=======
-        'select * from vt_user_extra where user_id = :v1', bindvars=[10],
-        json_output=True)
+        bindvars=[10], json_output=True)
     self.assertEqual(out, {
         u'fields': [u'user_id', u'email'],
         u'rows': [[u'10', u'test 10']],
         })
->>>>>>> 4e13248a
 
     utils.vtgate.vtclient(
         'update vt_user_extra set email=:v2 where user_id = :v1',
         bindvars=[10, 'test 1000'])
 
     out, _ = utils.vtgate.vtclient(
-<<<<<<< HEAD
         'select user_id, email from vt_user_extra where user_id = :v1',
-        bindvars=[10],
-        streaming=True)
-    self.assertEqual(out, ['Index\tuser_id\temail', '0\t10\ttest 1000'])
-=======
-        'select * from vt_user_extra where user_id = :v1', bindvars=[10],
-        streaming=True, json_output=True)
+        bindvars=[10], streaming=True, json_output=True)
     self.assertEqual(out, {
         u'fields': [u'user_id', u'email'],
         u'rows': [[u'10', u'test 1000']],
         })
->>>>>>> 4e13248a
 
     utils.vtgate.vtclient(
         'delete from vt_user_extra where user_id = :v1', bindvars=[10])
 
     out, _ = utils.vtgate.vtclient(
-<<<<<<< HEAD
         'select user_id, email from vt_user_extra where user_id = :v1',
-        bindvars=[10])
-    self.assertEqual(out, ['Index\tuser_id\temail'])
-=======
-        'select * from vt_user_extra where user_id = :v1', bindvars=[10],
-        json_output=True)
+        bindvars=[10], json_output=True)
     self.assertEqual(out, {
         u'fields': [u'user_id', u'email'],
         u'rows': None,
         })
->>>>>>> 4e13248a
 
   def test_vtctl_vtgate_execute(self):
     """This test uses 'vtctl VtGateExecute' to send and receive various queries.
